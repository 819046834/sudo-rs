--- conflicted
+++ resolved
@@ -888,7 +888,6 @@
     }
 
     #[test]
-<<<<<<< HEAD
     fn directory_gets_created_with_right_perms() -> Result<()> {
         let chown = format!("{USERNAME}:{GROUPNAME}");
         let chmod = "700";
@@ -946,7 +945,8 @@
             .arg(format!("[ -f {file_path} ]"))
             .exec(&env)?
             .assert_success()?;
-=======
+
+    #[test]
     fn run_as_nonexistent_user() -> Result<()> {
         let env = EnvBuilder::default().build()?;
 
@@ -954,7 +954,6 @@
 
         assert!(!output.status().success());
         assert_eq!("whoami: cannot find name for user ID 1000", output.stderr());
->>>>>>> a8ad0b9b
 
         Ok(())
     }
